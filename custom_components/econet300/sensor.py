"""Sensor for Econet300."""

from collections.abc import Callable
from dataclasses import dataclass
import logging
from typing import Any

from homeassistant.components.sensor import (
    SensorEntity,
    SensorEntityDescription,
    SensorStateClass,
)
from homeassistant.config_entries import ConfigEntry
from homeassistant.core import HomeAssistant
from homeassistant.helpers.entity_platform import AddEntitiesCallback

from .common import Econet300Api, EconetDataCoordinator
from .common_functions import camel_to_snake
from .const import (
    DOMAIN,
    ENTITY_CATEGORY,
    ENTITY_ICON,
    ENTITY_PRECISION,
    ENTITY_SENSOR_DEVICE_CLASS_MAP,
    ENTITY_UNIT_MAP,
    ENTITY_VALUE_PROCESSOR,
    SENSOR_MAP_KEY,
    SENSOR_MIXER_KEY,
    SERVICE_API,
    SERVICE_COORDINATOR,
    STATE_CLASS_MAP,
)
from .entity import EconetEntity, LambdaEntity, MixerEntity

_LOGGER = logging.getLogger(__name__)


@dataclass(frozen=True)
class EconetSensorEntityDescription(SensorEntityDescription):
    """Describes ecoNET sensor entity."""

    process_val: Callable[[Any], Any] = lambda x: x


class EconetSensor(EconetEntity, SensorEntity):
    """Represents an ecoNET sensor entity."""

    entity_description: EconetSensorEntityDescription

    def __init__(
        self,
        entity_description: EconetSensorEntityDescription,
        coordinator: EconetDataCoordinator,
        api: Econet300Api,
    ):
        """Initialize a new ecoNET sensor entity."""
        self.entity_description = entity_description
        self.api = api
        self._attr_native_value = None
        super().__init__(coordinator)

    def _sync_state(self, value) -> None:
        """Synchronize the state of the sensor entity."""
        self._attr_native_value = self.entity_description.process_val(value)
        self.async_write_ha_state()


class MixerSensor(MixerEntity, EconetSensor):
    """Mixer sensor class."""

    def __init__(
        self,
        description: EconetSensorEntityDescription,
        coordinator: EconetDataCoordinator,
        api: Econet300Api,
        idx: int,
    ):
        """Initialize a new instance of the EconetSensor class."""
        super().__init__(description, coordinator, api, idx)


class LambdaSensors(LambdaEntity, EconetSensor):
    """Lambda sensor class."""

    def __init__(
        self,
        description: EconetSensorEntityDescription,
        coordinator: EconetDataCoordinator,
        api: Econet300Api,
    ):
        """Initialize a new instance of the EconetSensor class."""
        super().__init__(description, coordinator, api)


def create_sensor_entity_description(key: str) -> EconetSensorEntityDescription:
    """Create ecoNET300 sensor entity based on supplied key."""
    _LOGGER.debug("Creating sensor entity description for key: %s", key)
    entity_description = EconetSensorEntityDescription(
        key=key,
        device_class=ENTITY_SENSOR_DEVICE_CLASS_MAP.get(key, None),
        entity_category=ENTITY_CATEGORY.get(key, None),
        translation_key=camel_to_snake(key),
        icon=ENTITY_ICON.get(key, None),
        native_unit_of_measurement=ENTITY_UNIT_MAP.get(key, None),
        state_class=STATE_CLASS_MAP.get(key, SensorStateClass.MEASUREMENT),
        suggested_display_precision=ENTITY_PRECISION.get(key, 0),
        process_val=ENTITY_VALUE_PROCESSOR.get(key, lambda x: x),
    )
    _LOGGER.debug("Created sensor entity description: %s", entity_description)
    return entity_description


def create_controller_sensors(
    sensor_keys: dict, coordinator: EconetDataCoordinator, api: Econet300Api
) -> list[EconetSensor]:
    """Create controller sensor entities."""
    entities: list[EconetSensor] = []
    data_regParams = coordinator.data.get("regParams", {})
    data_sysParams = coordinator.data.get("sysParams", {})

    for data_key in sensor_keys:
        _LOGGER.debug(
            "Processing entity sensor data_key: %s from regParams & sysParams", data_key
        )
        # Check regParams or sysParams for the key
        if data_key in data_regParams:
            entities.append(
                EconetSensor(
                    create_sensor_entity_description(data_key), coordinator, api
                )
            )
            _LOGGER.debug("Added sensor from regParams: %s", data_key)
        elif data_key in data_sysParams:
            if data_sysParams.get(data_key) is None:
                _LOGGER.warning(
                    "Key %s in sysParams is null, sensor will not be created.", data_key
                )
                continue
            entities.append(
                EconetSensor(
                    create_sensor_entity_description(data_key), coordinator, api
                )
            )
            _LOGGER.debug("Added sensor from sysParams: %s", data_key)
        else:
            _LOGGER.warning(
                "Key: %s is not mapped in regParams or sysParams, sensor entity will not be added.",
                data_key,
            )
    _LOGGER.info("Total sensor entities created: %d", len(entities))
    return entities


def can_add_mixer(key: str, coordinator: EconetDataCoordinator) -> bool:
    """Check if a mixer can be added."""
    _LOGGER.debug(
        "Checking if mixer can be added for key: %s, data %s",
        key,
        coordinator.data.get("regParams", {}),
    )
    return (
        coordinator.has_reg_data(key)
        and coordinator.data.get("regParams", {}).get(key) is not None
    )


def create_mixer_sensor_entity_description(key: str) -> EconetSensorEntityDescription:
    """Create a sensor entity description for a mixer."""
    _LOGGER.debug("Creating Mixer entity sensor description for key: %s", key)
    entity_description = EconetSensorEntityDescription(
        key=key,
        translation_key=camel_to_snake(key),
        icon=ENTITY_ICON.get(key, None),
        native_unit_of_measurement=ENTITY_UNIT_MAP.get(key, None),
        state_class=STATE_CLASS_MAP.get(key, SensorStateClass.MEASUREMENT),
        device_class=ENTITY_SENSOR_DEVICE_CLASS_MAP.get(key, None),
        suggested_display_precision=ENTITY_PRECISION.get(key, 0),
        process_val=ENTITY_VALUE_PROCESSOR.get(key, lambda x: x),
    )
    _LOGGER.debug("Created Mixer entity description: %s", entity_description)
    return entity_description


def create_mixer_sensors(
    coordinator: EconetDataCoordinator, api: Econet300Api
) -> list[MixerSensor]:
    """Create individual sensor descriptions for mixer sensors."""
    entities: list[MixerSensor] = []

    for key, mixer_keys in SENSOR_MIXER_KEY.items():
        # Check if all required mixer keys have valid (non-null) values
        if any(
            coordinator.data.get("regParams", {}).get(mixer_key) is None
            for mixer_key in mixer_keys
        ):
            _LOGGER.warning("Mixer: %s will not be created due to invalid data.", key)
            continue

        # Create sensors for this mixer
        for mixer_key in mixer_keys:
            mixer_sensor_entity = create_mixer_sensor_entity_description(mixer_key)
            entities.append(MixerSensor(mixer_sensor_entity, coordinator, api, key))
            _LOGGER.debug("Added Mixer: %s, Sensor: %s", key, mixer_key)

    return entities


# Create Lambda sensor entity description and Lambda sensor


def create_lambda_sensor_entity_description(key: str) -> EconetSensorEntityDescription:
    """Create a sensor entity description for a Lambda."""
    _LOGGER.debug("Creating Lambda entity sensor description for key: %s", key)
    entity_description = EconetSensorEntityDescription(
        key=key,
        translation_key=camel_to_snake(key),
        icon=ENTITY_ICON.get(key, None),
        native_unit_of_measurement=ENTITY_UNIT_MAP.get(key, None),
        state_class=STATE_CLASS_MAP.get(key, None),
        device_class=ENTITY_SENSOR_DEVICE_CLASS_MAP.get(key, None),
        suggested_display_precision=ENTITY_PRECISION.get(key, 0),
        process_val=ENTITY_VALUE_PROCESSOR.get(key, lambda x: x / 10),
    )
    _LOGGER.debug("Created LambdaSensors entity description: %s", entity_description)
    return entity_description


def create_lambda_sensors(coordinator: EconetDataCoordinator, api: Econet300Api):
    """Create controller sensor entities."""
    entities: list[LambdaSensors] = []
    sys_params = coordinator.data.get("sysParams", {})

    # Check if moduleLambdaSoftVer is None
    if sys_params.get("moduleLambdaSoftVer") is None:
        _LOGGER.info("moduleLambdaSoftVer is None, no lambda sensors will be created")
        return entities

    coordinator_data = coordinator.data.get("regParams", {})

    for data_key in SENSOR_MAP_KEY["lambda"]:
        if data_key in coordinator_data:
            entities.append(
                LambdaSensors(
                    create_lambda_sensor_entity_description(data_key), coordinator, api
                )
            )
            _LOGGER.debug(
                "Key: %s mapped, lamda sensor entity will be added",
                data_key,
            )
            continue
        _LOGGER.warning(
            "Key: %s is not mapped, lamda sensor entity will not be added",
            data_key,
        )

    return entities


async def async_setup_entry(
    hass: HomeAssistant,
    entry: ConfigEntry,
    async_add_entities: AddEntitiesCallback,
) -> bool:
<<<<<<< HEAD
    """Set up the sensor platform dynamically based on ControllerID."""
    coordinator = hass.data[DOMAIN][entry.entry_id][SERVICE_COORDINATOR]
    api = hass.data[DOMAIN][entry.entry_id][SERVICE_API]

    sys_params = coordinator.data.get("sysParams", {})
    controller_id = sys_params.get("controllerID", "_default")

    if not controller_id:
        _LOGGER.error(
            "ControllerID is missing in sysParams, no sensors will be created."
        )
        return False

    _LOGGER.info("ControllerID found: %s", controller_id)

    # Get the keys for the specific controller, fallback to '_default' if not found
    controller_keys = SENSOR_MAP_KEY.get(controller_id, SENSOR_MAP_KEY["_default"])

    # Create sensors dynamically based on controller
    entities: list[EconetSensor] = []
    entities.extend(create_controller_sensors(controller_keys, coordinator, api))
    entities.extend(create_mixer_sensors(coordinator, api))
    entities.extend(create_lambda_sensors(coordinator, api))

    # Add entities to Home Assistant
=======
    """Set up the sensor platform."""

    def async_gather_entities(
        coordinator: EconetDataCoordinator, api: Econet300Api
    ) -> list[EconetSensor]:
        """Collect all sensor entities."""
        entities = []
        entities.extend(create_controller_sensors(coordinator, api))
        entities.extend(create_mixer_sensors(coordinator, api))
        entities.extend(create_lambda_sensors(coordinator, api))
        return entities

    coordinator = hass.data[DOMAIN][entry.entry_id][SERVICE_COORDINATOR]
    api = hass.data[DOMAIN][entry.entry_id][SERVICE_API]

    entities = async_gather_entities(coordinator, api)
>>>>>>> a7ae550c
    async_add_entities(entities)
    _LOGGER.info("Total sensor entities added: %d", len(entities))
    return True<|MERGE_RESOLUTION|>--- conflicted
+++ resolved
@@ -262,7 +262,6 @@
     entry: ConfigEntry,
     async_add_entities: AddEntitiesCallback,
 ) -> bool:
-<<<<<<< HEAD
     """Set up the sensor platform dynamically based on ControllerID."""
     coordinator = hass.data[DOMAIN][entry.entry_id][SERVICE_COORDINATOR]
     api = hass.data[DOMAIN][entry.entry_id][SERVICE_API]
@@ -288,24 +287,6 @@
     entities.extend(create_lambda_sensors(coordinator, api))
 
     # Add entities to Home Assistant
-=======
-    """Set up the sensor platform."""
-
-    def async_gather_entities(
-        coordinator: EconetDataCoordinator, api: Econet300Api
-    ) -> list[EconetSensor]:
-        """Collect all sensor entities."""
-        entities = []
-        entities.extend(create_controller_sensors(coordinator, api))
-        entities.extend(create_mixer_sensors(coordinator, api))
-        entities.extend(create_lambda_sensors(coordinator, api))
-        return entities
-
-    coordinator = hass.data[DOMAIN][entry.entry_id][SERVICE_COORDINATOR]
-    api = hass.data[DOMAIN][entry.entry_id][SERVICE_API]
-
-    entities = async_gather_entities(coordinator, api)
->>>>>>> a7ae550c
     async_add_entities(entities)
     _LOGGER.info("Total sensor entities added: %d", len(entities))
     return True