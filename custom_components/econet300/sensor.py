"""Sensor for Econet300."""

from collections.abc import Callable
from dataclasses import dataclass
import logging
from typing import Any

from homeassistant.components.sensor import SensorEntity, SensorEntityDescription
from homeassistant.config_entries import ConfigEntry
from homeassistant.core import HomeAssistant
from homeassistant.helpers.entity_platform import AddEntitiesCallback

from .common import Econet300Api, EconetDataCoordinator
from .common_functions import camel_to_snake
from .const import (
    AVAILABLE_NUMBER_OF_MIXERS,
    DOMAIN,
    ENTITY_CATEGORY,
    ENTITY_ICON,
    ENTITY_PRECISION,
    ENTITY_SENSOR_DEVICE_CLASS_MAP,
    ENTITY_UNIT_MAP,
    ENTITY_VALUE_PROCESSOR,
    SENSOR_MAP_KEY,
    SERVICE_API,
    SERVICE_COORDINATOR,
    STATE_CLASS_MAP,
    SENSOR_MIXER_KEY
)
from .entity import EconetEntity, MixerEntity

_LOGGER = logging.getLogger(__name__)


@dataclass(frozen=True)
class EconetSensorEntityDescription(SensorEntityDescription):
    """Describes ecoNET sensor entity."""

    process_val: Callable[[Any], Any] = lambda x: x


class EconetSensor(EconetEntity, SensorEntity):
    """Represents an ecoNET sensor entity."""

    entity_description: EconetSensorEntityDescription

    def __init__(
        self,
        entity_description: EconetSensorEntityDescription,
        coordinator: EconetDataCoordinator,
        api: Econet300Api,
    ):
        """Initialize a new ecoNET sensor entity."""
        self.entity_description = entity_description
        self.api = api
        self._attr_native_value = None
        super().__init__(coordinator)

    def _sync_state(self, value):
        """Synchronize the state of the sensor entity."""
        self._attr_native_value = self.entity_description.process_val(value)
        self.async_write_ha_state()


# TODO: Add MixerSensor check class
class MixerSensor(MixerEntity, EconetSensor):
    """Mixer sensor class."""

    def __init__(
        self,
        description: EconetSensorEntityDescription,
        coordinator: EconetDataCoordinator,
        api: Econet300Api,
        idx: int,
    ):
        """Initialize a new instance of the EconetSensor class."""
        super().__init__(description, coordinator, api, idx)


def create_sensor_entity_description(key: str) -> EconetSensorEntityDescription:
    """Create ecoNET300 sensor entity based on supplied key."""
    _LOGGER.debug("Creating sensor entity description for key: %s", key)
    entity_description = EconetSensorEntityDescription(
        key=key,
        device_class=ENTITY_SENSOR_DEVICE_CLASS_MAP.get(key, None),
        entity_category=ENTITY_CATEGORY.get(key, None),
        translation_key=camel_to_snake(key),
        icon=ENTITY_ICON.get(key, None),
        native_unit_of_measurement=ENTITY_UNIT_MAP.get(key, None),
        state_class=STATE_CLASS_MAP.get(key, None),
        suggested_display_precision=ENTITY_PRECISION.get(key, None),
        process_val=ENTITY_VALUE_PROCESSOR.get(key, lambda x: x),
    )
    _LOGGER.debug("Created sensor entity description: %s", entity_description)
    return entity_description


def create_controller_sensors(coordinator: EconetDataCoordinator, api: Econet300Api):
    """Create controller sensor entities."""
    entities: list[EconetSensor] = []
    coordinator_data = coordinator.data.get("regParams", {})
    for data_key in SENSOR_MAP_KEY["_default"]:
        if data_key in coordinator_data:
            entities.append(
                EconetSensor(
                    create_sensor_entity_description(data_key), coordinator, api
                )
            )
            _LOGGER.debug(
                "Key: %s mapped, sensor entity will be added",
                data_key,
            )
            continue
        _LOGGER.warning(
            "Key: %s is not mapped, sensor entity will not be added",
            data_key,
        )

    return entities


def can_add_mixer(key: str, coordinator: EconetDataCoordinator) -> bool:
    """Check if a mixer can be added."""
    _LOGGER.debug(
        "Checking if mixer can be added for key: %s, data %s",
        key,
        coordinator.data.get("regParams", {}),
    )
    return (
        coordinator.has_reg_data(key)
        and coordinator.data.get("regParams", {}).get(key) is not None
    )


def create_mixer_sensor_entity_description(key: str) -> EconetSensorEntityDescription:
    """Create a sensor entity description for a mixer."""
    _LOGGER.debug("Creating Mixer entity sensor description for key: %s", key)
    entity_description = EconetSensorEntityDescription(
        key=key,
        translation_key=camel_to_snake(key),
        icon=ENTITY_ICON.get(key, None),
        native_unit_of_measurement=ENTITY_UNIT_MAP.get(key, None),
        state_class=STATE_CLASS_MAP.get(key, None),
        device_class=ENTITY_SENSOR_DEVICE_CLASS_MAP.get(key, None),
        suggested_display_precision=ENTITY_PRECISION.get(key, 0),
        process_val=ENTITY_VALUE_PROCESSOR.get(key, lambda x: x),
    )
    _LOGGER.debug("Created Mixer entity description: %s", entity_description)
    return entity_description

<<<<<<< HEAD
=======

# Dynamically generate AVAILABLE_SENSOR_MIXER_KEYS
AVAILABLE_SENSOR_MIXER_KEYS = {
    str(i): {f"mixerTemp{i}", f"mixerSetTemp{i}"}
    for i in range(1, AVAILABLE_NUMBER_OF_MIXERS + 1)
}


>>>>>>> 37ba7559
def create_mixer_sensors(
    coordinator: EconetDataCoordinator, api: Econet300Api
) -> list[MixerSensor]:
    """Create individual sensor descriptions for mixer sensors."""
    entities: list[MixerSensor] = []

<<<<<<< HEAD
    for key, mixer_keys in SENSOR_MIXER_KEY.items():    
=======
    for string_mix, mixer_keys in AVAILABLE_SENSOR_MIXER_KEYS.items():
        i = int(string_mix)
        string_mix = str(i)
        mixer_keys = AVAILABLE_SENSOR_MIXER_KEYS.get(string_mix)

        if not mixer_keys:
            _LOGGER.debug(
                "Mixer: %s is not defined in the constants and will not be added.", i
            )
            continue
>>>>>>> 37ba7559

        # Check if all required mixer keys have valid (non-null) values
        if any(
            coordinator.data.get("regParams", {}).get(mixer_key) is None 
            for mixer_key in mixer_keys
        ):
            _LOGGER.warning("Mixer: %s will not be created due to invalid data.", key)
            continue

        # Create sensors for this mixer
        for mixer_key in mixer_keys:
            mixer_sensor_entity = create_mixer_sensor_entity_description(mixer_key)
            entities.append(MixerSensor(mixer_sensor_entity, coordinator, api, key))
            _LOGGER.debug("Added Mixer: %s, Sensor: %s", key, mixer_key)

    return entities


async def async_setup_entry(
    hass: HomeAssistant,
    entry: ConfigEntry,
    async_add_entities: AddEntitiesCallback,
) -> bool:
    """Set up the sensor platform."""
    coordinator = hass.data[DOMAIN][entry.entry_id][SERVICE_COORDINATOR]
    api = hass.data[DOMAIN][entry.entry_id][SERVICE_API]

    entities: list[EconetSensor] = []
    entities.extend(create_controller_sensors(coordinator, api))
    entities.extend(create_mixer_sensors(coordinator, api))

    return async_add_entities(entities)<|MERGE_RESOLUTION|>--- conflicted
+++ resolved
@@ -148,37 +148,13 @@
     _LOGGER.debug("Created Mixer entity description: %s", entity_description)
     return entity_description
 
-<<<<<<< HEAD
-=======
-
-# Dynamically generate AVAILABLE_SENSOR_MIXER_KEYS
-AVAILABLE_SENSOR_MIXER_KEYS = {
-    str(i): {f"mixerTemp{i}", f"mixerSetTemp{i}"}
-    for i in range(1, AVAILABLE_NUMBER_OF_MIXERS + 1)
-}
-
-
->>>>>>> 37ba7559
 def create_mixer_sensors(
     coordinator: EconetDataCoordinator, api: Econet300Api
 ) -> list[MixerSensor]:
     """Create individual sensor descriptions for mixer sensors."""
     entities: list[MixerSensor] = []
-
-<<<<<<< HEAD
-    for key, mixer_keys in SENSOR_MIXER_KEY.items():    
-=======
-    for string_mix, mixer_keys in AVAILABLE_SENSOR_MIXER_KEYS.items():
-        i = int(string_mix)
-        string_mix = str(i)
-        mixer_keys = AVAILABLE_SENSOR_MIXER_KEYS.get(string_mix)
-
-        if not mixer_keys:
-            _LOGGER.debug(
-                "Mixer: %s is not defined in the constants and will not be added.", i
-            )
-            continue
->>>>>>> 37ba7559
+      
+    for key, mixer_keys in SENSOR_MIXER_KEY.items(): 
 
         # Check if all required mixer keys have valid (non-null) values
         if any(
