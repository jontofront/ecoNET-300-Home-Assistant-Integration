"""Sensor for Econet300."""

from collections.abc import Callable
from dataclasses import dataclass
import logging
from typing import Any

from homeassistant.components.sensor import SensorEntity, SensorEntityDescription
from homeassistant.config_entries import ConfigEntry
from homeassistant.core import HomeAssistant
from homeassistant.helpers.entity_platform import AddEntitiesCallback

from .common import Econet300Api, EconetDataCoordinator
from .common_functions import camel_to_snake
from .const import (
    DOMAIN,
    ENTITY_CATEGORY,
    ENTITY_ICON,
    ENTITY_PRECISION,
    ENTITY_SENSOR_DEVICE_CLASS_MAP,
    ENTITY_UNIT_MAP,
    ENTITY_VALUE_PROCESSOR,
    SENSOR_MAP_KEY,
    SENSOR_MIXER_KEY,
    SERVICE_API,
    SERVICE_COORDINATOR,
    STATE_CLASS_MAP,
)
from .entity import EconetEntity, MixerEntity

_LOGGER = logging.getLogger(__name__)


@dataclass(frozen=True)
class EconetSensorEntityDescription(SensorEntityDescription):
    """Describes ecoNET sensor entity."""

    process_val: Callable[[Any], Any] = lambda x: x


class EconetSensor(EconetEntity, SensorEntity):
    """Represents an ecoNET sensor entity."""

    entity_description: EconetSensorEntityDescription

    def __init__(
        self,
        entity_description: EconetSensorEntityDescription,
        coordinator: EconetDataCoordinator,
        api: Econet300Api,
    ):
        """Initialize a new ecoNET sensor entity."""
        self.entity_description = entity_description
        self.api = api
        self._attr_native_value = None
        super().__init__(coordinator)

    def _sync_state(self, value) -> None:
        """Synchronize the state of the sensor entity."""
        self._attr_native_value = self.entity_description.process_val(value)
        self.async_write_ha_state()


# Add MixerSensor check class Mypy warning
# Definition of "entity_description" in base class "EconetEntity" is incompatible with definition in base
# class "SensorEntity"
class MixerSensor(MixerEntity, EconetSensor):
    """Mixer sensor class."""

    def __init__(
        self,
        description: EconetSensorEntityDescription,
        coordinator: EconetDataCoordinator,
        api: Econet300Api,
        idx: int,
    ):
        """Initialize a new instance of the EconetSensor class."""
        super().__init__(description, coordinator, api, idx)


def create_sensor_entity_description(key: str) -> EconetSensorEntityDescription:
    """Create ecoNET300 sensor entity based on supplied key."""
    _LOGGER.debug("Creating sensor entity description for key: %s", key)
    entity_description = EconetSensorEntityDescription(
        key=key,
        device_class=ENTITY_SENSOR_DEVICE_CLASS_MAP.get(key, None),
        entity_category=ENTITY_CATEGORY.get(key, None),
        translation_key=camel_to_snake(key),
        icon=ENTITY_ICON.get(key, None),
        native_unit_of_measurement=ENTITY_UNIT_MAP.get(key, None),
        state_class=STATE_CLASS_MAP.get(key, None),
        suggested_display_precision=ENTITY_PRECISION.get(key, 0),
        process_val=ENTITY_VALUE_PROCESSOR.get(key, lambda x: x),
    )
    _LOGGER.debug("Created sensor entity description: %s", entity_description)
    return entity_description


def create_controller_sensors(
    coordinator: EconetDataCoordinator, api: Econet300Api
) -> list[EconetSensor]:
    """Create controller sensor entities."""
    entities: list[EconetSensor] = []
<<<<<<< HEAD
    data_regParams = coordinator.data.get("regParams", {})
    data_sysParams = coordinator.data.get("sysParams", {})
=======
    coordinator_data = coordinator.data.get("regParams", {})
>>>>>>> 2952dfea

    for data_key in SENSOR_MAP_KEY["_default"]:
        _LOGGER.debug(
            "Processing entity sensor data_key: %s from regParams & sysParams", data_key
        )
        if data_key in data_regParams:
            entity = EconetSensor(
                create_sensor_entity_description(data_key), coordinator, api
            )
            entities.append(entity)
            _LOGGER.debug(
                "Created and appended sensor entity from regParams: %s", entity
            )
        elif data_key in data_sysParams:
            entity = EconetSensor(
                create_sensor_entity_description(data_key), coordinator, api
            )
            entities.append(entity)
            _LOGGER.debug(
                "Created and appended sensor entity from sysParams: %s", entity
            )
        else:
            _LOGGER.warning(
                "Key: %s is not mapped in regParams or sysParams, sensor entity will not be added.",
                data_key,
            )
<<<<<<< HEAD
    _LOGGER.info("Total sensor entities created: %d", len(entities))
=======
        else:
            _LOGGER.warning(
                "Key: %s is not mapped, sensor entity will not be added",
                data_key,
            )

>>>>>>> 2952dfea
    return entities


def can_add_mixer(key: str, coordinator: EconetDataCoordinator) -> bool:
    """Check if a mixer can be added."""
    _LOGGER.debug(
        "Checking if mixer can be added for key: %s, data %s",
        key,
        coordinator.data.get("regParams", {}),
    )
    return (
        coordinator.has_reg_data(key)
        and coordinator.data.get("regParams", {}).get(key) is not None
    )


def create_mixer_sensor_entity_description(key: str) -> EconetSensorEntityDescription:
    """Create a sensor entity description for a mixer."""
    _LOGGER.debug("Creating Mixer entity sensor description for key: %s", key)
    entity_description = EconetSensorEntityDescription(
        key=key,
        translation_key=camel_to_snake(key),
        icon=ENTITY_ICON.get(key, None),
        native_unit_of_measurement=ENTITY_UNIT_MAP.get(key, None),
        state_class=STATE_CLASS_MAP.get(key, None),
        device_class=ENTITY_SENSOR_DEVICE_CLASS_MAP.get(key, None),
        suggested_display_precision=ENTITY_PRECISION.get(key, 0),
        process_val=ENTITY_VALUE_PROCESSOR.get(key, lambda x: x),
    )
    _LOGGER.debug("Created Mixer entity description: %s", entity_description)
    return entity_description


def create_mixer_sensors(
    coordinator: EconetDataCoordinator, api: Econet300Api
) -> list[MixerSensor]:
    """Create individual sensor descriptions for mixer sensors."""
    entities: list[MixerSensor] = []

    for key, mixer_keys in SENSOR_MIXER_KEY.items():
        # Check if all required mixer keys have valid (non-null) values
        if any(
            coordinator.data.get("regParams", {}).get(mixer_key) is None
            for mixer_key in mixer_keys
        ):
            _LOGGER.warning("Mixer: %s will not be created due to invalid data.", key)
            continue

        # Create sensors for this mixer
        for mixer_key in mixer_keys:
            mixer_sensor_entity = create_mixer_sensor_entity_description(mixer_key)
            entities.append(MixerSensor(mixer_sensor_entity, coordinator, api, key))
            _LOGGER.debug("Added Mixer: %s, Sensor: %s", key, mixer_key)

    return entities


async def async_setup_entry(
    hass: HomeAssistant,
    entry: ConfigEntry,
    async_add_entities: AddEntitiesCallback,
) -> bool:
    """Set up the sensor platform."""
    coordinator = hass.data[DOMAIN][entry.entry_id][SERVICE_COORDINATOR]
    api = hass.data[DOMAIN][entry.entry_id][SERVICE_API]

    entities: list[EconetSensor] = []
    entities.extend(create_controller_sensors(coordinator, api))
    entities.extend(create_mixer_sensors(coordinator, api))

    async_add_entities(entities)
    return True<|MERGE_RESOLUTION|>--- conflicted
+++ resolved
@@ -101,12 +101,9 @@
 ) -> list[EconetSensor]:
     """Create controller sensor entities."""
     entities: list[EconetSensor] = []
-<<<<<<< HEAD
+
     data_regParams = coordinator.data.get("regParams", {})
     data_sysParams = coordinator.data.get("sysParams", {})
-=======
-    coordinator_data = coordinator.data.get("regParams", {})
->>>>>>> 2952dfea
 
     for data_key in SENSOR_MAP_KEY["_default"]:
         _LOGGER.debug(
@@ -133,16 +130,7 @@
                 "Key: %s is not mapped in regParams or sysParams, sensor entity will not be added.",
                 data_key,
             )
-<<<<<<< HEAD
     _LOGGER.info("Total sensor entities created: %d", len(entities))
-=======
-        else:
-            _LOGGER.warning(
-                "Key: %s is not mapped, sensor entity will not be added",
-                data_key,
-            )
-
->>>>>>> 2952dfea
     return entities
 
 
