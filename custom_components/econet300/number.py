"""Base entity number for Econet300."""

from dataclasses import dataclass
import logging

from homeassistant.components.number import NumberEntity, NumberEntityDescription
from homeassistant.config_entries import ConfigEntry
from homeassistant.core import HomeAssistant
from homeassistant.helpers.entity_platform import AddEntitiesCallback

from .api import Limits
from .common import Econet300Api, EconetDataCoordinator, should_skip_params_edits
from .common_functions import camel_to_snake
from .const import (
    DOMAIN,
    ENTITY_ICON,
    ENTITY_MAX_VALUE,
    ENTITY_MIN_VALUE,
    ENTITY_NUMBER_SENSOR_DEVICE_CLASS_MAP,
    ENTITY_STEP,
    ENTITY_UNIT_MAP,
    NUMBER_MAP,
    SERVICE_API,
    SERVICE_COORDINATOR,
)
from .entity import EconetEntity

_LOGGER = logging.getLogger(__name__)


@dataclass(kw_only=True)
class EconetNumberEntityDescription(NumberEntityDescription):
    """Describes ecoNET number entity."""


class EconetNumber(EconetEntity, NumberEntity):
    """Describes ecoNET number sensor entity."""

    entity_description: EconetNumberEntityDescription

    def __init__(
        self,
        entity_description: EconetNumberEntityDescription,
        coordinator: EconetDataCoordinator,
        api: Econet300Api,
    ):
        """Initialize a new ecoNET number entity."""
        self.entity_description = entity_description
        self.api = api
        super().__init__(coordinator)

    def _sync_state(self, value):
        """Sync the state of the ecoNET number entity."""
        _LOGGER.debug("ecoNETNumber _sync_state: %s", value)
        self._attr_native_value = value.get("value")
        map_key = NUMBER_MAP.get(self.entity_description.key)

        if map_key:
            self._set_value_limits(value)
        else:
            _LOGGER.error(
                "ecoNETNumber _sync_state: map_key %s not found in NUMBER_MAP",
                self.entity_description.key,
            )
        # Ensure the state is updated in Home Assistant.
        self.async_write_ha_state()
        # Create an asynchronous task for setting the limits.
        self.hass.async_create_task(self.async_set_limits_values())

    def _set_value_limits(self, value):
        """Set native min and max values for the entity."""
        self._attr_native_min_value = value.get("min")
        self._attr_native_max_value = value.get("max")
        _LOGGER.debug(
            "ecoNETNumber _set_value_limits: min=%s, max=%s",
            self._attr_native_min_value,
            self._attr_native_max_value,
        )

    async def async_set_limits_values(self):
        """Async Sync number limits."""
        number_limits = await self.api.get_param_limits(self.entity_description.key)
        _LOGGER.debug("Number limits retrieved: %s", number_limits)

        if not number_limits:
            _LOGGER.warning(
                "Cannot add number entity: %s, numeric limits for this entity is None",
                self.entity_description.key,
            )
            return

        # Directly set min and max values based on fetched limits.
        self._attr_native_min_value = number_limits.min
        self._attr_native_max_value = number_limits.max
        _LOGGER.debug("Apply number limits: %s", self)
        self.async_write_ha_state()

    async def async_set_native_value(self, value: float) -> None:
        """Update the current value."""
        _LOGGER.debug("Set value: %s", value)

        # Skip processing if the value is unchanged.
        if value == self._attr_native_value:
            return

        if value > self._attr_native_max_value:
            _LOGGER.warning(
                "Requested value: '%s' exceeds maximum allowed value: '%s'",
                value,
                self._attr_max_value,
            )

        if value < self._attr_native_min_value:
            _LOGGER.warning(
                "Requested value: '%s' is below allowed value: '%s'",
                value,
                self._attr_min_value,
            )
            return

        if not await self.api.set_param(self.entity_description.key, int(value)):
            _LOGGER.warning("Setting value failed")
            return

        self._attr_native_value = value
        self.async_write_ha_state()


<<<<<<< HEAD
def can_add_number_entity(key: str, coordinator: EconetDataCoordinator):
=======
def can_add(key: str, coordinator: EconetDataCoordinator) -> bool:
>>>>>>> a7ae550c
    """Check if a given entity can be added based on the availability of data in the coordinator."""
    try:
        # Check for unsupported controllers
        controller_id = coordinator.data.get("sysParams", {}).get("controllerID", "")
        if controller_id == "ecoMAX360i":
            _LOGGER.info(
                "Skipping key '%s' because controller '%s' does not support paramsEdits",
                key,
                controller_id,
            )
            return False
        # Check for paramsEdits availability for other controllers
        return (
            coordinator.has_param_edit_data(key)
            and coordinator.data["paramsEdits"][key]
        )
    except KeyError as e:
        _LOGGER.error("KeyError in can_add_number_entity: %s", e)
        return False


def apply_limits(desc: EconetNumberEntityDescription, limits: Limits) -> None:
    """Set the native minimum and maximum values for the given entity description."""
    desc.native_min_value = limits.min
    desc.native_max_value = limits.max
    _LOGGER.debug("Apply limits: %s", desc)


def create_number_entity_description(key: str) -> EconetNumberEntityDescription:
    """Create ecoNET300 number entity description."""
    map_key = NUMBER_MAP.get(str(key), str(key))
    _LOGGER.debug("Creating number entity for key: %s", map_key)
    return EconetNumberEntityDescription(
        key=key,
        translation_key=camel_to_snake(map_key),
        icon=ENTITY_ICON.get(map_key),
        device_class=ENTITY_NUMBER_SENSOR_DEVICE_CLASS_MAP.get(map_key),
        native_unit_of_measurement=ENTITY_UNIT_MAP.get(map_key),
        min_value=ENTITY_MIN_VALUE.get(map_key),
        max_value=ENTITY_MAX_VALUE.get(map_key),
        native_step=ENTITY_STEP.get(map_key, 1),
    )


async def async_setup_entry(
    hass: HomeAssistant,
    entry: ConfigEntry,
    async_add_entities: AddEntitiesCallback,
) -> None:
    """Set up the sensor platform."""

    coordinator = hass.data[DOMAIN][entry.entry_id][SERVICE_COORDINATOR]
    api = hass.data[DOMAIN][entry.entry_id][SERVICE_API]

    # Check the controller type before proceeding
    controller_id = coordinator.data.get("sysParams", {}).get("controllerID", "")
    if controller_id == "ecoMAX360i":
        _LOGGER.info(
            "Controller '%s' detected - skipping setup of number entities.",
            controller_id,
        )
        return

    entities: list[EconetNumber] = []

    for key in NUMBER_MAP:
        sys_params = coordinator.data.get("sysParams", {})
        if should_skip_params_edits(sys_params):
            _LOGGER.info("Skipping number entity setup for controllerID: ecoMAX360i")
            continue

        number_limits = await api.get_param_limits(key)
        if number_limits is None:
            _LOGGER.warning(
                "Cannot add number entity: %s, numeric limits for this entity is None",
                key,
            )
            continue

        if can_add_number_entity(key, coordinator):
            entity_description = create_number_entity_description(key)
            apply_limits(entity_description, number_limits)
            entities.append(EconetNumber(entity_description, coordinator, api))
        else:
            _LOGGER.warning(
                "Cannot add number entity - availability key: %s does not exist",
                key,
            )

    return async_add_entities(entities)<|MERGE_RESOLUTION|>--- conflicted
+++ resolved
@@ -126,23 +126,9 @@
         self.async_write_ha_state()
 
 
-<<<<<<< HEAD
-def can_add_number_entity(key: str, coordinator: EconetDataCoordinator):
-=======
 def can_add(key: str, coordinator: EconetDataCoordinator) -> bool:
->>>>>>> a7ae550c
     """Check if a given entity can be added based on the availability of data in the coordinator."""
     try:
-        # Check for unsupported controllers
-        controller_id = coordinator.data.get("sysParams", {}).get("controllerID", "")
-        if controller_id == "ecoMAX360i":
-            _LOGGER.info(
-                "Skipping key '%s' because controller '%s' does not support paramsEdits",
-                key,
-                controller_id,
-            )
-            return False
-        # Check for paramsEdits availability for other controllers
         return (
             coordinator.has_param_edit_data(key)
             and coordinator.data["paramsEdits"][key]
