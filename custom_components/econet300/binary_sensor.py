--- conflicted
+++ resolved
@@ -3,11 +3,7 @@
 import logging
 
 from homeassistant.components.binary_sensor import (
-<<<<<<< HEAD
     BinarySensorEntityDescription,
-=======
-    BinarySensorDeviceClass,
->>>>>>> b7b916e3
     BinarySensorEntity,
     BinarySensorEntityDescription,
 )
@@ -15,7 +11,6 @@
 from homeassistant.core import HomeAssistant
 from homeassistant.helpers.entity_platform import AddEntitiesCallback
 
-<<<<<<< HEAD
 from .entity import EconetEntity
 from .common_functions import camel_to_snake
 from .common import EconetDataCoordinator, Econet300Api
@@ -29,11 +24,6 @@
     ENTITY_ICON_OFF,
     AVAILABLE_NUMBER_OF_MIXERS,
 )
-=======
-from .common import Econet300Api, EconetDataCoordinator
-from .const import AVAILABLE_NUMBER_OF_MIXERS, DOMAIN, SERVICE_API, SERVICE_COORDINATOR
-from .entity import EconetEntity, MixerEntity
->>>>>>> b7b916e3
 
 _LOGGER = logging.getLogger(__name__)
 
@@ -46,91 +36,12 @@
     availability_key: str = ""
 
 
-<<<<<<< HEAD
+
 class EconetBinarySensor(EconetEntity, BinarySensorEntity):
     """Econet Binary Sensor"""
-=======
-BINARY_SENSOR_TYPES: tuple[EconetBinarySensorEntityDescription, ...] = (
-    EconetBinarySensorEntityDescription(
-        availability_key="pumpCWU",
-        key="pumpCWUWorks",
-        translation_key="pump_swu",
-        name="HUW pump",
-        icon="mdi:pump",
-        icon_off="mdi:pump-off",
-        device_class=BinarySensorDeviceClass.RUNNING,
-    ),
-    EconetBinarySensorEntityDescription(
-        availability_key="pumpCirculation",
-        key="pumpCirculationWorks",
-        translation_key="pump_circulation",
-        icon="mdi:pump",
-        icon_off="mdi:pump-off",
-        device_class=BinarySensorDeviceClass.RUNNING,
-    ),
-    EconetBinarySensorEntityDescription(
-        availability_key="pumpFireplace",
-        key="pumpFireplaceWorks",
-        name="Fireplace pump",
-        icon="mdi:pump",
-        icon_off="mdi:pump-off",
-        device_class=BinarySensorDeviceClass.RUNNING,
-    ),
-    EconetBinarySensorEntityDescription(
-        availability_key="pumpSolar",
-        key="pumpSolarWorks",
-        name="Solar pump",
-        icon="mdi:pump",
-        icon_off="mdi:pump-off",
-        device_class=BinarySensorDeviceClass.RUNNING,
-    ),
-    EconetBinarySensorEntityDescription(
-        availability_key="pumpCO",
-        key="pumpCOWorks",
-        name="Boiler pump",
-        icon="mdi:pump",
-        icon_off="mdi:pump-off",
-        device_class=BinarySensorDeviceClass.RUNNING,
-    ),
-    EconetBinarySensorEntityDescription(
-        availability_key="lighter",
-        key="lighterWorks",
-        name="Lighter",
-        icon="mdi:fire",
-        icon_off="mdi:fire-off",
-        device_class=BinarySensorDeviceClass.RUNNING,
-    ),
-    EconetBinarySensorEntityDescription(
-        availability_key="feeder",
-        key="feederWorks",
-        name="Feeder",
-        icon="mdi:screw-lag",
-        icon_off="mdi:screw-lag",
-        device_class=BinarySensorDeviceClass.RUNNING,
-    ),
-    EconetBinarySensorEntityDescription(
-        availability_key="fan",
-        key="fanWorks",
-        name="Fan",
-        icon="mdi:fan",
-        icon_off="mdi:fan-off",
-        device_class=BinarySensorDeviceClass.RUNNING,
-    ),
-    EconetBinarySensorEntityDescription(
-        availability_key="fan2Exhaust",
-        key="fan2ExhaustWorks",
-        name="Fan2",
-        icon="mdi:fan",
-        icon_off="mdi:fan-off",
-        device_class=BinarySensorDeviceClass.RUNNING,
-        entity_registry_enabled_default=False,
-    ),
-)
->>>>>>> b7b916e3
 
     entity_description: EconetBinarySensorEntityDescription
 
-<<<<<<< HEAD
     def __init__(
         self,
         entity_description: EconetBinarySensorEntityDescription,
@@ -151,14 +62,6 @@
     def _sync_state(self, value):
         """Sync state"""
         _LOGGER.debug("EconetBinarySensor _sync_state: %s", value)
-=======
-class EconetBinarySensor(BinarySensorEntity):
-    """Describe Econet Binary Sensor."""
-
-    def _sync_state(self, value):
-        """Sync state."""
-
->>>>>>> b7b916e3
         self._attr_is_on = value
         self.async_write_ha_state()
 
@@ -172,7 +75,6 @@
         )
 
 
-<<<<<<< HEAD
 def create_binary_entity_description(key: str) -> EconetBinarySensorEntityDescription:
     """Create Econet300 binary entity description"""
     map_key = BINARY_SENSOR_MAP.get(key, key)
@@ -191,44 +93,6 @@
 def can_add_mixer(desc: str, coordinator: EconetDataCoordinator):
     """Check if can add mixer entity"""
     return coordinator.has_data(desc) and coordinator.data[desc] is not None
-=======
-class ControllerBinarySensor(EconetEntity, EconetBinarySensor):
-    """Describes Econet binary sensor entity."""
-
-    def __init__(
-        self,
-        description: EconetBinarySensorEntityDescription,
-        coordinator: EconetDataCoordinator,
-        api: Econet300Api,
-    ):
-        """Initialize the ControllerBinarySensor."""
-        super().__init__(description, coordinator, api)
-
-
-class MixerBinarySensor(MixerEntity, EconetBinarySensor):
-    """Describes Econet Mixer binary sensor entity."""
-
-    def __init__(
-        self,
-        description: EconetBinarySensorEntityDescription,
-        coordinator: EconetDataCoordinator,
-        api: Econet300Api,
-        idx: int,
-    ):
-        """Initialize the MixerBinarySensor object with a description, coordinator, api, and index."""
-
-        super().__init__(description, coordinator, api, idx)
-
-
-def can_add(
-    desc: EconetBinarySensorEntityDescription, coordinator: EconetDataCoordinator
-):
-    """Check can add key."""
-    return (
-        coordinator.has_data(desc.availability_key)
-        and coordinator.data[desc.availability_key] is not False
-    )
->>>>>>> b7b916e3
 
 
 def can_add_mixer(desc: str, coordinator: EconetDataCoordinator):
@@ -236,7 +100,6 @@
 
 
 def create_binary_sensors(coordinator: EconetDataCoordinator, api: Econet300Api):
-<<<<<<< HEAD
     """create binary sensors"""
     _LOGGER.debug("Entering create_binary_sensors function")
     _LOGGER.debug("api: %s", api)
@@ -264,9 +127,6 @@
 
 def create_mixer_sensors(coordinator: EconetDataCoordinator, api: Econet300Api):
     """Creating mixer sensors entities"""
-=======
-    """Create binary sensors."""
->>>>>>> b7b916e3
     entities = []
 
     for i in range(1, AVAILABLE_NUMBER_OF_MIXERS + 1):
@@ -283,38 +143,10 @@
             entities.append(MixerBinarySensor(description, coordinator, api, i))
         else:
             _LOGGER.debug(
-<<<<<<< HEAD
                 "Availability key: "
                 + description.key
                 + " does not exist, entity will not be "
                 "added"
-=======
-                "Availability key: %s does not exist, entity will not be added.",
-                description.key,
-            )
-    return entities
-
-
-def create_mixer_sensors(coordinator: EconetDataCoordinator, api: Econet300Api):
-    entities = []
-
-    for i in range(1, AVAILABLE_NUMBER_OF_MIXERS + 1):
-        availaimility_mixer_key = f"mixerTemp{i}"
-        if can_add_mixer(availaimility_mixer_key, coordinator):
-            description = EconetBinarySensorEntityDescription(
-                availability_key=availaimility_mixer_key,
-                key=f"mixerPumpWorks{i}",
-                name=f"Mixer {i}",
-                icon="mdi:pump",
-                device_class=BinarySensorDeviceClass.RUNNING,
-            )
-
-            entities.append(MixerBinarySensor(description, coordinator, api, i))
-        else:
-            _LOGGER.debug(
-                "Availability key: %s does not exist, entity will not be added",
-                description.key,
->>>>>>> b7b916e3
             )
 
     return entities
@@ -329,14 +161,7 @@
     coordinator = hass.data[DOMAIN][entry.entry_id][SERVICE_COORDINATOR]
     api = hass.data[DOMAIN][entry.entry_id][SERVICE_API]
 
-<<<<<<< HEAD
     entities: list[EconetBinarySensor] = []
     entities.extend(create_binary_sensors(coordinator, api))
     entities.extend(create_mixer_sensors(coordinator, api))
-=======
-    entities: list[ControllerBinarySensor] = []
-    entities = entities + create_binary_sensors(coordinator, api)
-    entities = entities + create_mixer_sensors(coordinator, api)
-
->>>>>>> b7b916e3
     return async_add_entities(entities)